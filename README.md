# Blackbuck Track YOLO

<<<<<<< HEAD
Using YOLOv8 to detect and track blackbucks in videos.

## File structure

- [dir] **dataset**: dataset to train or to predict
- [dir] **models**: trained models and related files like configurations
    - [dir] **{dataset_name}\_{train_params}\_{datetime}**: model folder
        - [dir] **weights**: weights files ends with `.pt`
- [dir] **predictions**: prediction results
    - [dir] **{model_params}\_{data_source_name}\_{datetime}**: predictions folder
- [dir] **environment**: conda environment files
- [dir] **utility**: package of utility functions

## Set up local environment

```bash
# for macOS with apple silicon
conda env create -f env/apple_mps.yaml
# for x86 linux with nvidia gpu
conda env create -f env/linux_cuda.yaml
```

YOLOv8 docker image is available at [Docker Hub: ultralytics/ultralytics](https://hub.docker.com/r/ultralytics/ultralytics).

## Train

```bash
python3 yolov8_train.py \
  --dataset path/to/dataset/.yaml
# or specify more parameters see:
python3 yolov8_train.py --help
``` 

## Predict (Detection and Tracking)

```bash
# see script argument detail
python3 yolov8_detect_and_track.py -h
```
=======
**Not Maintained**: please check internal documentation of deployment guide.
>>>>>>> 848fc335
<|MERGE_RESOLUTION|>--- conflicted
+++ resolved
@@ -1,45 +1,3 @@
 # Blackbuck Track YOLO
 
-<<<<<<< HEAD
-Using YOLOv8 to detect and track blackbucks in videos.
-
-## File structure
-
-- [dir] **dataset**: dataset to train or to predict
-- [dir] **models**: trained models and related files like configurations
-    - [dir] **{dataset_name}\_{train_params}\_{datetime}**: model folder
-        - [dir] **weights**: weights files ends with `.pt`
-- [dir] **predictions**: prediction results
-    - [dir] **{model_params}\_{data_source_name}\_{datetime}**: predictions folder
-- [dir] **environment**: conda environment files
-- [dir] **utility**: package of utility functions
-
-## Set up local environment
-
-```bash
-# for macOS with apple silicon
-conda env create -f env/apple_mps.yaml
-# for x86 linux with nvidia gpu
-conda env create -f env/linux_cuda.yaml
-```
-
-YOLOv8 docker image is available at [Docker Hub: ultralytics/ultralytics](https://hub.docker.com/r/ultralytics/ultralytics).
-
-## Train
-
-```bash
-python3 yolov8_train.py \
-  --dataset path/to/dataset/.yaml
-# or specify more parameters see:
-python3 yolov8_train.py --help
-``` 
-
-## Predict (Detection and Tracking)
-
-```bash
-# see script argument detail
-python3 yolov8_detect_and_track.py -h
-```
-=======
-**Not Maintained**: please check internal documentation of deployment guide.
->>>>>>> 848fc335
+**Not Maintained**: please check internal documentation of deployment guide.